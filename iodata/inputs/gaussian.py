# IODATA is an input and output module for quantum chemistry.
# Copyright (C) 2011-2019 The IODATA Development Team
#
# This file is part of IODATA.
#
# IODATA is free software; you can redistribute it and/or
# modify it under the terms of the GNU General Public License
# as published by the Free Software Foundation; either version 3
# of the License, or (at your option) any later version.
#
# IODATA is distributed in the hope that it will be useful,
# but WITHOUT ANY WARRANTY; without even the implied warranty of
# MERCHANTABILITY or FITNESS FOR A PARTICULAR PURPOSE.  See the
# GNU General Public License for more details.
#
# You should have received a copy of the GNU General Public License
# along with this program; if not, see <http://www.gnu.org/licenses/>
# --
"""Gaussian Input Module."""

<<<<<<< HEAD

from typing import TextIO, Callable

from .common import write_input_base
=======
from typing import Optional, TextIO
>>>>>>> 8712d41b

from ..docstrings import document_write_input
from ..iodata import IOData
from ..periodic import num2sym
<<<<<<< HEAD
from ..utils import angstrom

=======
from .common import populate_fields
>>>>>>> 8712d41b

__all__ = []


default_template = """\
#n {lot}/{obasis_name} {run_type}

{title}

{charge} {spinmult}
{geometry}

"""


<<<<<<< HEAD
def default_atom_line(data: IOData, iatom: int):
    """Format atom line for Gaussian input."""
    symbol = num2sym[data.atnums[iatom]]
    atcoord = data.atcoords[iatom] / angstrom
    return f"{symbol:3s} {atcoord[0]:10.6f} {atcoord[1]:10.6f} {atcoord[2]:10.6f}"


@document_write_input("GAUSSIAN", ['atnums', 'atcoords'],
                      ['title', 'run_type', 'lot', 'obasis_name', 'spinmult', 'charge'])
def write_input(f: TextIO, data: IOData, template: str = None,
                atom_line: Callable = None, **kwargs):
    """Do not edit this docstring. It will be overwritten."""
    # Fill in some Gaussian-specific defaults and field names.
=======
@document_write_input(
    "GAUSSIAN",
    ["atnums", "atcoords"],
    ["title", "run_type", "lot", "obasis_name", "spinmult", "charge"],
)
def write_input(f: TextIO, data: IOData, template: Optional[str] = None, **kwargs):
    """Do not edit this docstring. It will be overwritten."""
    # initialize a dictionary with fields to replace in the template
    fields = populate_fields(data)
    # set format-specific defaults
    fields["lot"] = data.lot if data.lot is not None else "hf"
    fields["obasis_name"] = data.obasis_name if data.obasis_name is not None else "sto-3g"
    # convert run type to Gaussian keywords
    run_types = {
        "energy": "sp",
        "energy_force": "force",
        "opt": "opt",
        "scan": "scan",
        "freq": "freq",
    }
    fields["run_type"] = run_types[fields["run_type"].lower()]
    # generate geometry (in angstrom)
    geometry = []
    for num, coord in zip(fields["atnums"], fields["atcoords"]):
        geometry.append(f"{num2sym[num]:3} {coord[0]:10.6f} {coord[1]:10.6f} {coord[2]:10.6f}")
    fields["geometry"] = "\n".join(geometry)
    # get template
>>>>>>> 8712d41b
    if template is None:
        template = default_template
    if atom_line is None:
        atom_line = default_atom_line
    gaussian_keywords = {
        "energy": "sp", "energy_force": "force", "opt": "opt", "scan": "scan",
        "freq": "freq"
    }
    fields = {
        "lot": data.lot or 'hf',
        "obasis_name": data.obasis_name or 'sto-3g',
        "run_type": gaussian_keywords[(data.run_type or "energy").lower()],
    }
    # User-specifield fields have priority, may overwrite default ones.
    fields.update(kwargs)
    write_input_base(f, data, template, atom_line, fields)<|MERGE_RESOLUTION|>--- conflicted
+++ resolved
@@ -18,24 +18,13 @@
 # --
 """Gaussian Input Module."""
 
-<<<<<<< HEAD
-
-from typing import TextIO, Callable
-
-from .common import write_input_base
-=======
-from typing import Optional, TextIO
->>>>>>> 8712d41b
+from typing import Callable, Optional, TextIO
 
 from ..docstrings import document_write_input
 from ..iodata import IOData
 from ..periodic import num2sym
-<<<<<<< HEAD
 from ..utils import angstrom
-
-=======
-from .common import populate_fields
->>>>>>> 8712d41b
+from .common import write_input_base
 
 __all__ = []
 
@@ -51,7 +40,6 @@
 """
 
 
-<<<<<<< HEAD
 def default_atom_line(data: IOData, iatom: int):
     """Format atom line for Gaussian input."""
     symbol = num2sym[data.atnums[iatom]]
@@ -59,54 +47,36 @@
     return f"{symbol:3s} {atcoord[0]:10.6f} {atcoord[1]:10.6f} {atcoord[2]:10.6f}"
 
 
-@document_write_input("GAUSSIAN", ['atnums', 'atcoords'],
-                      ['title', 'run_type', 'lot', 'obasis_name', 'spinmult', 'charge'])
-def write_input(f: TextIO, data: IOData, template: str = None,
-                atom_line: Callable = None, **kwargs):
-    """Do not edit this docstring. It will be overwritten."""
-    # Fill in some Gaussian-specific defaults and field names.
-=======
 @document_write_input(
     "GAUSSIAN",
     ["atnums", "atcoords"],
     ["title", "run_type", "lot", "obasis_name", "spinmult", "charge"],
 )
-def write_input(f: TextIO, data: IOData, template: Optional[str] = None, **kwargs):
+def write_input(
+    fh: TextIO,
+    data: IOData,
+    template: Optional[str] = None,
+    atom_line: Optional[Callable] = None,
+    **kwargs,
+):
     """Do not edit this docstring. It will be overwritten."""
-    # initialize a dictionary with fields to replace in the template
-    fields = populate_fields(data)
-    # set format-specific defaults
-    fields["lot"] = data.lot if data.lot is not None else "hf"
-    fields["obasis_name"] = data.obasis_name if data.obasis_name is not None else "sto-3g"
-    # convert run type to Gaussian keywords
-    run_types = {
+    # Fill in some Gaussian-specific defaults and field names.
+    if template is None:
+        template = default_template
+    if atom_line is None:
+        atom_line = default_atom_line
+    gaussian_keywords = {
         "energy": "sp",
         "energy_force": "force",
         "opt": "opt",
         "scan": "scan",
         "freq": "freq",
     }
-    fields["run_type"] = run_types[fields["run_type"].lower()]
-    # generate geometry (in angstrom)
-    geometry = []
-    for num, coord in zip(fields["atnums"], fields["atcoords"]):
-        geometry.append(f"{num2sym[num]:3} {coord[0]:10.6f} {coord[1]:10.6f} {coord[2]:10.6f}")
-    fields["geometry"] = "\n".join(geometry)
-    # get template
->>>>>>> 8712d41b
-    if template is None:
-        template = default_template
-    if atom_line is None:
-        atom_line = default_atom_line
-    gaussian_keywords = {
-        "energy": "sp", "energy_force": "force", "opt": "opt", "scan": "scan",
-        "freq": "freq"
-    }
     fields = {
-        "lot": data.lot or 'hf',
-        "obasis_name": data.obasis_name or 'sto-3g',
+        "lot": data.lot or "hf",
+        "obasis_name": data.obasis_name or "sto-3g",
         "run_type": gaussian_keywords[(data.run_type or "energy").lower()],
     }
     # User-specifield fields have priority, may overwrite default ones.
     fields.update(kwargs)
-    write_input_base(f, data, template, atom_line, fields)+    write_input_base(fh, data, template, atom_line, fields)