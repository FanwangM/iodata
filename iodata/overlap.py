--- conflicted
+++ resolved
@@ -43,13 +43,8 @@
 
     Parameters
     ----------
-<<<<<<< HEAD
-    n : int or NDArray
-        Values to calculate n!! for. If n={0, -1}, the return value is 1.
-=======
     n
         Values to calculate n!! for. If n==-1, the return value is 1.
->>>>>>> a9e209d6
         For n < -1, the return value is 0.
 
     """
