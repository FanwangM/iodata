--- conflicted
+++ resolved
@@ -19,12 +19,8 @@
 """Module for handling GAUSSIAN FCHK file format."""
 
 
-<<<<<<< HEAD
 from fnmatch import fnmatch
 from typing import List, Tuple, Iterator
-=======
-from typing import List, Tuple
->>>>>>> 59148e21
 
 import numpy as np
 
@@ -227,7 +223,6 @@
     return result
 
 
-<<<<<<< HEAD
 def load_many(lit: LineIterator) -> Iterator[dict]:
     """Load trajecotry data from a GAUSSIAN FCHK file format.
 
@@ -313,10 +308,6 @@
         are either scalar or array data. Arrays are always one-dimensional.
 
     """
-=======
-def _load_fchk_low(lit: LineIterator, labels: List[str] = None) -> dict:
-    """Read selected fields from a formatted checkpoint file."""
->>>>>>> 59148e21
     result = {}
     # Read the two-line header
     result['title'] = next(lit).strip()
